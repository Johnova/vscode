{
  "name": "code-oss-dev",
  "version": "1.35.0",
  "distro": "316d1a74f0b007813a492c2437c1e9065ba508ba",
  "author": {
    "name": "Microsoft Corporation"
  },
  "main": "./out/main",
  "private": true,
  "scripts": {
    "test": "mocha",
    "preinstall": "node build/npm/preinstall.js",
    "postinstall": "node build/npm/postinstall.js",
    "compile": "gulp compile --max_old_space_size=4095",
    "watch": "gulp watch --max_old_space_size=4095",
    "watch-client": "gulp watch-client --max_old_space_size=4095",
    "monaco-editor-test": "mocha --only-monaco-editor",
    "precommit": "node build/gulpfile.hygiene.js",
    "gulp": "gulp --max_old_space_size=4095",
    "7z": "7z",
    "update-grammars": "node build/npm/update-all-grammars.js",
    "update-localization-extension": "node build/npm/update-localization-extension.js",
    "smoketest": "cd test/smoke && node test/index.js",
    "download-builtin-extensions": "node build/lib/builtInExtensions.js",
    "monaco-compile-check": "tsc -p src/tsconfig.monaco.json --noEmit",
    "strict-initialization-watch": "tsc --watch -p src/tsconfig.json --noEmit --strictPropertyInitialization",
    "web": "node scripts/code-web.js"
  },
  "dependencies": {
    "applicationinsights": "1.0.8",
    "gc-signals": "^0.0.2",
    "getmac": "1.4.1",
    "graceful-fs": "4.1.11",
    "http-proxy-agent": "^2.1.0",
    "https-proxy-agent": "^2.2.1",
    "iconv-lite": "0.4.23",
    "jschardet": "1.6.0",
    "keytar": "4.2.1",
    "minimist": "1.2.0",
    "native-is-elevated": "^0.2.1",
    "native-keymap": "1.2.5",
    "native-watchdog": "1.0.0",
    "node-pty": "0.9.0-beta9",
    "onigasm-umd": "^2.2.2",
    "semver": "^5.5.0",
    "spdlog": "0.8.1",
    "sudo-prompt": "8.2.0",
    "v8-inspect-profiler": "^0.0.20",
    "vscode-chokidar": "1.6.5",
    "vscode-debugprotocol": "1.34.0",
    "vscode-nsfw": "1.1.1",
    "vscode-proxy-agent": "0.4.0",
    "vscode-ripgrep": "^1.2.5",
    "vscode-sqlite3": "4.0.7",
<<<<<<< HEAD
    "vscode-textmate": "^4.1.1",
    "vscode-xterm": "3.14.0-beta3",
=======
    "vscode-textmate": "^4.0.1",
    "vscode-xterm": "3.14.0-beta4",
>>>>>>> 87c0f5a5
    "yauzl": "^2.9.1",
    "yazl": "^2.4.3"
  },
  "devDependencies": {
    "7zip": "0.0.6",
    "@types/keytar": "^4.0.1",
    "@types/minimist": "^1.2.0",
    "@types/mocha": "2.2.39",
    "@types/node": "^10.12.12",
    "@types/semver": "^5.5.0",
    "@types/sinon": "^1.16.36",
    "@types/webpack": "^4.4.10",
    "@types/winreg": "^1.2.30",
    "ansi-colors": "^3.2.3",
    "asar": "^0.14.0",
    "chromium-pickle-js": "^0.2.0",
    "clean-css": "3.4.6",
    "copy-webpack-plugin": "^4.5.2",
    "coveralls": "^2.11.11",
    "cson-parser": "^1.3.3",
    "debounce": "^1.0.0",
    "documentdb": "^1.5.1",
    "electron-mksnapshot": "~2.0.0",
    "eslint": "^3.4.0",
    "event-stream": "3.3.4",
    "express": "^4.13.1",
    "fancy-log": "^1.3.3",
    "fast-plist": "0.1.2",
    "glob": "^5.0.13",
    "gulp": "^4.0.0",
    "gulp-atom-electron": "^1.20.0",
    "gulp-azure-storage": "^0.10.0",
    "gulp-buffer": "0.0.2",
    "gulp-concat": "^2.6.1",
    "gulp-cssnano": "^2.1.3",
    "gulp-eslint": "^5.0.0",
    "gulp-filter": "^5.1.0",
    "gulp-flatmap": "^1.0.2",
    "gulp-gunzip": "^1.0.0",
    "gulp-json-editor": "^2.5.0",
    "gulp-plumber": "^1.2.0",
    "gulp-remote-src": "^0.4.4",
    "gulp-rename": "^1.2.0",
    "gulp-replace": "^0.5.4",
    "gulp-shell": "^0.6.5",
    "gulp-tsb": "2.0.7",
    "gulp-tslint": "^8.1.3",
    "gulp-uglify": "^3.0.0",
    "gulp-untar": "^0.0.7",
    "gulp-vinyl-zip": "^2.1.2",
    "http-server": "^0.11.1",
    "husky": "^0.13.1",
    "innosetup-compiler": "^5.5.60",
    "is": "^3.1.0",
    "istanbul": "^0.3.17",
    "jsdom-no-contextify": "^3.1.0",
    "lazy.js": "^0.4.2",
    "merge-options": "^1.0.1",
    "mime": "^1.4.1",
    "minimatch": "^3.0.4",
    "mkdirp": "^0.5.0",
    "mocha": "^2.2.5",
    "mocha-junit-reporter": "^1.17.0",
    "opn": "^5.4.0",
    "optimist": "0.3.5",
    "p-all": "^1.0.0",
    "pump": "^1.0.1",
    "queue": "3.0.6",
    "rcedit": "^1.1.0",
    "remap-istanbul": "^0.13.0",
    "rimraf": "^2.2.8",
    "sinon": "^1.17.2",
    "source-map": "^0.4.4",
    "ts-loader": "^4.4.2",
    "tslint": "^5.16.0",
    "typescript": "3.4.5",
    "typescript-formatter": "7.1.0",
    "uglify-es": "^3.0.18",
    "underscore": "^1.8.2",
    "vinyl": "^2.0.0",
    "vinyl-fs": "^3.0.0",
    "vsce": "1.48.0",
    "vscode-nls-dev": "3.2.5",
    "webpack": "^4.16.5",
    "webpack-cli": "^3.1.0",
    "webpack-stream": "^5.1.1"
  },
  "repository": {
    "type": "git",
    "url": "https://github.com/Microsoft/vscode.git"
  },
  "bugs": {
    "url": "https://github.com/Microsoft/vscode/issues"
  },
  "optionalDependencies": {
    "vscode-windows-ca-certs": "0.1.0",
    "vscode-windows-registry": "1.0.1",
    "windows-foreground-love": "0.1.0",
    "windows-mutex": "0.2.1",
    "windows-process-tree": "0.2.3"
  }
}<|MERGE_RESOLUTION|>--- conflicted
+++ resolved
@@ -52,13 +52,8 @@
     "vscode-proxy-agent": "0.4.0",
     "vscode-ripgrep": "^1.2.5",
     "vscode-sqlite3": "4.0.7",
-<<<<<<< HEAD
     "vscode-textmate": "^4.1.1",
-    "vscode-xterm": "3.14.0-beta3",
-=======
-    "vscode-textmate": "^4.0.1",
     "vscode-xterm": "3.14.0-beta4",
->>>>>>> 87c0f5a5
     "yauzl": "^2.9.1",
     "yazl": "^2.4.3"
   },
