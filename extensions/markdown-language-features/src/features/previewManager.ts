/*---------------------------------------------------------------------------------------------
 *  Copyright (c) Microsoft Corporation. All rights reserved.
 *  Licensed under the MIT License. See License.txt in the project root for license information.
 *--------------------------------------------------------------------------------------------*/

import * as vscode from 'vscode';
import { Logger } from '../logger';
import { MarkdownContributions } from '../markdownExtensions';
import { disposeAll } from '../util/dispose';
import { MarkdownFileTopmostLineMonitor } from '../util/topmostLineMonitor';
import { MarkdownPreview, PreviewSettings } from './preview';
import { MarkdownPreviewConfigurationManager } from './previewConfig';
import { MarkdownContentProvider } from './previewContentProvider';


export class MarkdownPreviewManager implements vscode.WebviewPanelSerializer {
	private static readonly markdownPreviewActiveContextKey = 'markdownPreviewFocus';

	private readonly topmostLineMonitor = new MarkdownFileTopmostLineMonitor();
	private readonly previewConfigurations = new MarkdownPreviewConfigurationManager();
	private readonly previews: MarkdownPreview[] = [];
	private activePreview: MarkdownPreview | undefined = undefined;
	private readonly disposables: vscode.Disposable[] = [];

	public constructor(
		private readonly contentProvider: MarkdownContentProvider,
		private readonly logger: Logger,
		private readonly contributions: MarkdownContributions
	) {
		this.disposables.push(vscode.window.registerWebviewPanelSerializer(MarkdownPreview.viewType, this));
	}

	public dispose(): void {
		disposeAll(this.disposables);
		disposeAll(this.previews);
	}

	public refresh() {
		for (const preview of this.previews) {
			preview.refresh();
		}
	}

	public updateConfiguration() {
		for (const preview of this.previews) {
			preview.updateConfiguration();
		}
	}

	public preview(
		resource: vscode.Uri,
		previewSettings: PreviewSettings
	): void {
		let preview = this.getExistingPreview(resource, previewSettings);
		if (preview) {
			preview.reveal(previewSettings.previewColumn);
		} else {
			preview = this.createNewPreview(resource, previewSettings);
		}

		preview.update(resource);
	}

	public get activePreviewResource() {
		return this.activePreview && this.activePreview.resource;
	}

	public toggleLock() {
		const preview = this.activePreview;
		if (preview) {
			preview.toggleLock();

			// Close any previews that are now redundant, such as having two dynamic previews in the same editor group
			for (const otherPreview of this.previews) {
				if (otherPreview !== preview && preview.matches(otherPreview)) {
					otherPreview.dispose();
				}
			}
		}
	}

	public async deserializeWebviewPanel(
		webview: vscode.WebviewPanel,
		state: any
	): Promise<void> {
		const preview = await MarkdownPreview.revive(
			webview,
			state,
			this.contentProvider,
			this.previewConfigurations,
			this.logger,
			this.topmostLineMonitor);

		this.registerPreview(preview);
	}

	private getExistingPreview(
		resource: vscode.Uri,
		previewSettings: PreviewSettings
	): MarkdownPreview | undefined {
		return this.previews.find(preview =>
			preview.matchesResource(resource, previewSettings.previewColumn, previewSettings.locked));
	}

	private createNewPreview(
		resource: vscode.Uri,
		previewSettings: PreviewSettings
	): MarkdownPreview {
		const preview = MarkdownPreview.create(
			resource,
			previewSettings.previewColumn,
			previewSettings.locked,
			this.contentProvider,
			this.previewConfigurations,
			this.logger,
			this.topmostLineMonitor,
			this.contributions);

<<<<<<< HEAD
		vscode.commands.executeCommand('setContext', MarkdownPreviewManager.markdownPreviewActiveContextKey, true);

=======
		this.setPreviewActiveContext(true);
		this.activePreview = preview;
>>>>>>> 8647b7c1
		return this.registerPreview(preview);
	}

	private registerPreview(
		preview: MarkdownPreview
	): MarkdownPreview {
		this.previews.push(preview);

		preview.onDispose(() => {
			const existing = this.previews.indexOf(preview);
			if (existing === -1) {
				return;
			}

			this.previews.splice(existing, 1);
			if (this.activePreview === preview) {
				this.setPreviewActiveContext(false);
				this.activePreview = undefined;
			}
		});

		preview.onDidChangeViewState(({ webviewPanel }) => {
			disposeAll(this.previews.filter(otherPreview => preview !== otherPreview && preview!.matches(otherPreview)));
			this.setPreviewActiveContext(webviewPanel.visible);
			this.activePreview = webviewPanel.visible ? preview : undefined;
		});

		return preview;
	}

	private setPreviewActiveContext(value: boolean) {
		vscode.commands.executeCommand('setContext', MarkdownPreviewManager.markdownPreviewActiveContextKey, value);
	}
}
<|MERGE_RESOLUTION|>--- conflicted
+++ resolved
@@ -116,13 +116,8 @@
 			this.topmostLineMonitor,
 			this.contributions);
 
-<<<<<<< HEAD
-		vscode.commands.executeCommand('setContext', MarkdownPreviewManager.markdownPreviewActiveContextKey, true);
-
-=======
 		this.setPreviewActiveContext(true);
 		this.activePreview = preview;
->>>>>>> 8647b7c1
 		return this.registerPreview(preview);
 	}
 
